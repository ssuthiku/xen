--- conflicted
+++ resolved
@@ -6519,21 +6519,12 @@
     fprintf(logfile, "buffered io page at pfn:%lx\n", shared_page_nr - 2);
 
 #elif defined(__ia64__)
-<<<<<<< HEAD
-=======
 
     page_array = (xen_pfn_t *)malloc(tmp_nr_pages * sizeof(xen_pfn_t));
     if (page_array == NULL) {
         fprintf(logfile, "malloc returned error %d\n", errno);
         exit(-1);
     }
-
-    if (xc_ia64_get_pfn_list(xc_handle, domid, page_array,
-                             IO_PAGE_START >> PAGE_SHIFT, 3) != 3) {
-        fprintf(logfile, "xc_ia64_get_pfn_list returned error %d\n", errno);
-        exit(-1);
-    }
->>>>>>> b65f7176
 
     shared_page = xc_map_foreign_range(xc_handle, domid, PAGE_SIZE,
                                        PROT_READ|PROT_WRITE,
