/* -*-  Mode:C; c-basic-offset:4; tab-width:4; indent-tabs-mode:nil -*- */
/*
 * vmx_hyparcall.c: handling hypercall from domain
 * Copyright (c) 2005, Intel Corporation.
 *
 * This program is free software; you can redistribute it and/or modify it
 * under the terms and conditions of the GNU General Public License,
 * version 2, as published by the Free Software Foundation.
 *
 * This program is distributed in the hope it will be useful, but WITHOUT
 * ANY WARRANTY; without even the implied warranty of MERCHANTABILITY or
 * FITNESS FOR A PARTICULAR PURPOSE.  See the GNU General Public License for
 * more details.
 *
 * You should have received a copy of the GNU General Public License along with
 * this program; if not, write to the Free Software Foundation, Inc., 59 Temple
 * Place - Suite 330, Boston, MA 02111-1307 USA.
 *
 *  Xuefei Xu (Anthony Xu) (Anthony.xu@intel.com)
 */

#include <xen/config.h>
#include <xen/errno.h>
#include <asm/vmx_vcpu.h>
#include <xen/guest_access.h>
#include <public/event_channel.h>
#include <asm/vmmu.h>
#include <asm/tlb.h>
#include <asm/regionreg.h>
#include <asm/page.h>
#include <xen/mm.h>
#include <xen/multicall.h>
#include <xen/hypercall.h>
#include <public/version.h>
#include <asm/dom_fw.h>
#include <xen/domain.h>

<<<<<<< HEAD
extern long do_sched_op(int cmd, unsigned long arg);
extern unsigned long domain_mpa_to_imva(struct domain *,unsigned long mpaddr);

=======
>>>>>>> badff410
void hyper_not_support(void)
{
    VCPU *vcpu=current;
    vcpu_set_gr(vcpu, 8, -1, 0);
    vmx_vcpu_increment_iip(vcpu);
}

void hyper_mmu_update(void)
{
    VCPU *vcpu=current;
    u64 r32,r33,r34,r35,ret;
    vcpu_get_gr_nat(vcpu,16,&r32);
    vcpu_get_gr_nat(vcpu,17,&r33);
    vcpu_get_gr_nat(vcpu,18,&r34);
    vcpu_get_gr_nat(vcpu,19,&r35);
    ret=vmx_do_mmu_update((mmu_update_t*)r32,r33,(u64 *)r34,r35);
    vcpu_set_gr(vcpu, 8, ret, 0);
    vmx_vcpu_increment_iip(vcpu);
}

void hyper_dom_mem_op(void)
{
    VCPU *vcpu=current;
    u64 r32,r33,r34,r35,r36;
    u64 ret;
    vcpu_get_gr_nat(vcpu,16,&r32);
    vcpu_get_gr_nat(vcpu,17,&r33);
    vcpu_get_gr_nat(vcpu,18,&r34);
    vcpu_get_gr_nat(vcpu,19,&r35);
    vcpu_get_gr_nat(vcpu,20,&r36);
//    ret=do_dom_mem_op(r32,(u64 *)r33,r34,r35,r36);
    ret = 0;
    printf("do_dom_mem return value: %lx\n", ret);
    vcpu_set_gr(vcpu, 8, ret, 0);

    /* Hard to define a special return value to indicate hypercall restart.
     * So just add a new mark, which is SMP safe
     */
    if (vcpu->arch.hypercall_continuation == 1)
	vcpu->arch.hypercall_continuation = 0;
    else
	vmx_vcpu_increment_iip(vcpu);
}


void hyper_sched_op(void)
{
    VCPU *vcpu=current;
    u64 r32,r33,ret;
    vcpu_get_gr_nat(vcpu,16,&r32);
    vcpu_get_gr_nat(vcpu,17,&r33);
    ret=do_sched_op(r32,r33);
    vcpu_set_gr(vcpu, 8, ret, 0);

    vmx_vcpu_increment_iip(vcpu);
}

void hyper_dom0_op(void)
{
    VCPU *vcpu=current;
    u64 r32,ret;
    vcpu_get_gr_nat(vcpu,16,&r32);
    ret=do_dom0_op(guest_handle_from_ptr(r32, dom0_op_t));
    vcpu_set_gr(vcpu, 8, ret, 0);

    vmx_vcpu_increment_iip(vcpu);
}

void hyper_event_channel_op(void)
{
    VCPU *vcpu=current;
    u64 r32,ret;
    vcpu_get_gr_nat(vcpu,16,&r32);
    ret=do_event_channel_op(guest_handle_from_ptr(r32, evtchn_op_t));
    vcpu_set_gr(vcpu, 8, ret, 0);
    vmx_vcpu_increment_iip(vcpu);
}

void hyper_xen_version(void)
{
    VCPU *vcpu=current;
    u64 r32,r33,ret;
    vcpu_get_gr_nat(vcpu,16,&r32);
    vcpu_get_gr_nat(vcpu,17,&r33);
<<<<<<< HEAD
    ret=do_xen_version((int )r32,(void *)r33);
=======
    ret=do_xen_version((int )r32,guest_handle_from_ptr(r33, void));
>>>>>>> badff410
    vcpu_set_gr(vcpu, 8, ret, 0);
    vmx_vcpu_increment_iip(vcpu);
}
/*
static int do_lock_page(VCPU *vcpu, u64 va, u64 lock)
{
    ia64_rr rr;
    thash_cb_t *hcb;
    hcb = vmx_vcpu_get_vtlb(vcpu);
    rr = vmx_vcpu_rr(vcpu, va);
    return thash_lock_tc(hcb, va ,1U<<rr.ps, rr.rid, DSIDE_TLB, lock);
}
 */
/*
 * Lock guest page in vTLB, so that it's not relinquished by recycle
 * session when HV is servicing that hypercall.
 */

/*
void hyper_lock_page(void)
{
//TODO:
    VCPU *vcpu=current;
    u64 va,lock, ret;
    vcpu_get_gr_nat(vcpu,16,&va);
    vcpu_get_gr_nat(vcpu,17,&lock);
    ret=do_lock_page(vcpu, va, lock);
    vcpu_set_gr(vcpu, 8, ret, 0);

    vmx_vcpu_increment_iip(vcpu);
}
 */

static int do_set_shared_page(VCPU *vcpu, u64 gpa)
{
    u64 o_info;
    struct domain *d = vcpu->domain;
    struct vcpu *v;
    if(vcpu->domain!=dom0)
        return -EPERM;
    o_info = (u64)vcpu->domain->shared_info;
    d->shared_info= (shared_info_t *)domain_mpa_to_imva(vcpu->domain, gpa);

    /* Copy existing shared info into new page */
    if (o_info) {
    	memcpy((void*)d->shared_info, (void*)o_info, PAGE_SIZE);
    	for_each_vcpu(d, v) {
	        v->vcpu_info = &d->shared_info->vcpu_info[v->vcpu_id];
    	}
    	/* If original page belongs to xen heap, then relinguish back
    	 * to xen heap. Or else, leave to domain itself to decide.
    	 */
    	if (likely(IS_XEN_HEAP_FRAME(virt_to_page(o_info))))
	    	free_xenheap_page((void *)o_info);
    } else
        memset(d->shared_info, 0, PAGE_SIZE);
    return 0;
}

void hyper_set_shared_page(void)
{
    VCPU *vcpu=current;
    u64 gpa,ret;
    vcpu_get_gr_nat(vcpu,16,&gpa);

    ret=do_set_shared_page(vcpu, gpa);
    vcpu_set_gr(vcpu, 8, ret, 0);

    vmx_vcpu_increment_iip(vcpu);
}

/*
void hyper_grant_table_op(void)
{
    VCPU *vcpu=current;
    u64 r32,r33,r34,ret;
    vcpu_get_gr_nat(vcpu,16,&r32);
    vcpu_get_gr_nat(vcpu,17,&r33);
    vcpu_get_gr_nat(vcpu,18,&r34);

    ret=do_grant_table_op((unsigned int)r32, (void *)r33, (unsigned int)r34);
    vcpu_set_gr(vcpu, 8, ret, 0);
}
*/<|MERGE_RESOLUTION|>--- conflicted
+++ resolved
@@ -35,12 +35,9 @@
 #include <asm/dom_fw.h>
 #include <xen/domain.h>
 
-<<<<<<< HEAD
 extern long do_sched_op(int cmd, unsigned long arg);
 extern unsigned long domain_mpa_to_imva(struct domain *,unsigned long mpaddr);
 
-=======
->>>>>>> badff410
 void hyper_not_support(void)
 {
     VCPU *vcpu=current;
@@ -125,11 +122,7 @@
     u64 r32,r33,ret;
     vcpu_get_gr_nat(vcpu,16,&r32);
     vcpu_get_gr_nat(vcpu,17,&r33);
-<<<<<<< HEAD
-    ret=do_xen_version((int )r32,(void *)r33);
-=======
     ret=do_xen_version((int )r32,guest_handle_from_ptr(r33, void));
->>>>>>> badff410
     vcpu_set_gr(vcpu, 8, ret, 0);
     vmx_vcpu_increment_iip(vcpu);
 }
