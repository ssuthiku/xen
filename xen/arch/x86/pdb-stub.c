
/*
 * pervasive debugger
 * www.cl.cam.ac.uk/netos/pdb
 *
 * alex ho
 * 2004
 * university of cambridge computer laboratory
 *
 * code adapted originally from kgdb, nemesis, & gdbserver
 */

#include <xen/lib.h>
#include <xen/sched.h>
#include <asm/ptrace.h>
#include <xen/keyhandler.h> 
#include <asm/apic.h>
#include <asm/domain_page.h>                           /* [un]map_domain_mem */
#include <asm/processor.h>
#include <asm/pdb.h>
#include <xen/list.h>
#include <xen/serial.h>
#include <xen/softirq.h>

int pdb_trace = 1;                                 /* debugging the debugger */

#define DEBUG_EXCEPTION     0x01
#define BREAKPT_EXCEPTION   0x03
#define PDB_LIVE_EXCEPTION  0x58
#define KEYPRESS_EXCEPTION  0x88

static const char hexchars[] = "0123456789abcdef";

#define PDB_BUFMAX 1024
static char pdb_in_buffer[PDB_BUFMAX];
static char pdb_out_buffer[PDB_BUFMAX];
static int  pdb_in_buffer_ptr;
static unsigned char  pdb_in_checksum;
static unsigned char  pdb_xmit_checksum;

void pdb_put_packet (unsigned char *buffer, int ack);

pdb_context_t pdb_ctx;
int pdb_continue_thread = 0;
int pdb_general_thread = 0;


enum pdb_bwc_page_action
{
  PDB_BWC_PAGE_ACCESS_SET,
  PDB_BWC_PAGE_ACCESS_CLEAR,
  PDB_BWC_PAGE_WRITE_SET,
  PDB_BWC_PAGE_WRITE_CLEAR,
  PDB_BWC_PAGE_READ_SET,
  PDB_BWC_PAGE_READ_CLEAR,
};
static char *pdb_bwc_page_action_s[] =
  { "ac set", "ac clr", "wr set", "wr clr", "rd set", "rd cler" };
int pdb_bwc_page (int action, unsigned long addr, int length, 
		  pdb_context_p ctx, int offset, void *s);

enum pdb_visit_page_action
{
  PDB_VISIT_PAGE_XEN_READ,
  PDB_VISIT_PAGE_XEN_WRITE,
  PDB_VISIT_PAGE_DOMAIN_READ,
  PDB_VISIT_PAGE_DOMAIN_WRITE,
  PDB_VISIT_PAGE_PROCESS_READ,
  PDB_VISIT_PAGE_PROCESS_WRITE,
};
static char *pdb_visit_page_action_s[] =
  { "xen rd", "xen wr", "dom rd", "dom wr", "proc rd", "proc wr" };

int pdb_visit_page (int action, unsigned long addr, int length,
                    pdb_context_p ctx, int offset, void *s);

int pdb_initialized = 0;
int pdb_page_fault_possible = 0;
int pdb_page_fault_scratch = 0;                     /* just a handy variable */
int pdb_page_fault = 0;
static int pdb_serhnd = -1;
static int pdb_stepping = 0;

int pdb_system_call = 0;
unsigned char pdb_system_call_enter_instr = 0;       /* original enter instr */
unsigned char pdb_system_call_leave_instr = 0;        /* original next instr */
unsigned long pdb_system_call_next_addr = 0;         /* instr after int 0x80 */
unsigned long pdb_system_call_eflags_addr = 0;      /* saved eflags on stack */

unsigned char pdb_x86_bkpt = 0xcc;
unsigned int  pdb_x86_bkpt_length = 1;

/***********************************************************************/
/***********************************************************************/

static inline void pdb_put_char(unsigned char c)
{
    serial_putc(pdb_serhnd, c);
}

static inline unsigned char pdb_get_char(void)
{
    return serial_getc(pdb_serhnd);
}

/***********************************************************************/
/***********************************************************************/

/*
 * Prototype for function to process each page.  This function is called
 * once per page.
 *
 * action  : function specific
 * address : first byte of this page
 * length  : number of bytes to process on this page
 * offset  : number of bytes processed so far. can be used as
 *           an index into data.
 * data    : function specific.
 */

typedef int (pdb_invoke_ftype) (int action, unsigned long address, int length, 
				pdb_context_p ctx, int offset, void *data);

typedef struct pdb_invoke_args
{
  pdb_context_p context;
  unsigned long address;
  int length;
  int action;
  void *data;
} pdb_invoke_args_t, * pdb_invoke_args_p;


/*
 * call a particular function once per page given an address & length
 */

int
pdb_invoke(pdb_invoke_ftype *function, pdb_invoke_args_p args)
{
  int remaining;
  int bytes = 0;
  int length = args->length;
  unsigned long address = args->address;

  while ((remaining = (address + length - 1) - (address | (PAGE_SIZE - 1))) > 0)
  {
    bytes += (function)(args->action, address, length - remaining,
			args->context, address - args->address, args->data);
    length = remaining;
    address = (address | (PAGE_SIZE - 1)) + 1;
  }
  bytes += (function)(args->action, address, length,
                      args->context, address - args->address, args->data);
  return bytes;
}


/***********************************************************************/
/***********************************************************************/

/* BWC List Support: breakpoints, watchpoints, and catchpoints */

char *pdb_bwcpoint_type_s[] =                      /* enum pdb_bwcpoint_type */
  { "BP_SOFTWARE", "BP_HARDWARE", "WP_WRITE", "WP_READ", "WP_ACCESS" };

int pdb_set_watchpoint (pdb_bwcpoint_p bwc); 
int pdb_clear_watchpoint (pdb_bwcpoint_p bwc);

struct list_head pdb_bwc_list = LIST_HEAD_INIT(pdb_bwc_list);

void
pdb_bwc_list_add (pdb_bwcpoint_p bwc)
{
  list_add_tail(&bwc->list, &pdb_bwc_list);
}

void
pdb_bwc_list_remove (pdb_bwcpoint_p bwc)
{
  list_del(&bwc->list);
}

pdb_bwcpoint_p
pdb_bwc_list_search (unsigned long address, int length, pdb_context_p ctx)
{
  struct list_head *ptr;

  list_for_each (ptr, &pdb_bwc_list)
  {
    pdb_bwcpoint_p bwc = list_entry(ptr, pdb_bwcpoint_t, list);

    if (bwc->address == address &&
        bwc->length  == length)
    {
      return bwc;
    }
  }
  return (pdb_bwcpoint_p) 0;
}

pdb_bwcpoint_p
pdb_bwcpoint_search (unsigned long cr3, unsigned long address)
{
  pdb_context_t ctx;

  ctx.ptbr = cr3;
  return pdb_bwc_list_search (address, pdb_x86_bkpt_length, &ctx);
}

void
pdb_bwc_print (pdb_bwcpoint_p bwc)
{
    printk ("address: 0x%08lx, length: 0x%02x, type: 0x%x %s", 
	    bwc->address, bwc->length,
	    bwc->type, pdb_bwcpoint_type_s[bwc->type]);
}

void
pdb_bwc_print_list ()
{
  struct list_head *ptr;
  int counter = 0;

  list_for_each (ptr, &pdb_bwc_list)
  {
    pdb_bwcpoint_p bwc = list_entry(ptr, pdb_bwcpoint_t, list);
    printk ("  [%02d]  ", counter);   pdb_bwc_print(bwc);   printk ("\n");
    counter++;
  }
}

/***********************************************************************/
/***********************************************************************/

void
pdb_process_query (char *ptr)
{
    if (strcmp(ptr, "C") == 0)
    {
        /* empty string */
    }
    else if (strcmp(ptr, "fThreadInfo") == 0)
    {
        int buf_idx = 0;

	pdb_out_buffer[buf_idx++] = 'l';
	pdb_out_buffer[buf_idx++] = 0;
    }
    else if (strcmp(ptr, "sThreadInfo") == 0)
    {
        int buf_idx = 0;

	pdb_out_buffer[buf_idx++] = 'l';
	pdb_out_buffer[buf_idx++] = 0;
    }
    else if (strncmp(ptr, "ThreadExtraInfo,", 16) == 0)
    {
        int thread = 0;
	char *message = "foobar ?";

	ptr += 16;
        if (hexToInt (&ptr, &thread))
	{
            mem2hex (message, pdb_out_buffer, strlen(message) + 1);
	}

#ifdef PDB_FUTURE
      {
	char string[task_struct_comm_length];

	string[0] = 0;
	pdb_linux_process_details (cr3, pid, string);
	printk (" (%s)", string);
      }
#endif /* PDB_FUTURE*/
    }
    else if (strcmp(ptr, "Offsets") == 0)
    {
        /* empty string */
    }
    else if (strncmp(ptr, "Symbol", 6) == 0)
    {
        strcpy (pdb_out_buffer, "OK");
    }
    else
    {
        printk("pdb: error, unknown query [%s]\n", ptr);
    }
}

void
pdb_process_z (int onoff, char *ptr)
{
    int type = *(ptr++) - '0';
    int length;
    unsigned long addr;
    char *error = "E01";                                     /* syntax error */

    /* try to read ',addr,length' */
    if (   *(ptr++) == ','
	&& hexToInt(&ptr, (int *)&addr)
	&& *(ptr++) == ','
	&& hexToInt(&ptr, &length))
    {
	error = "OK";

	switch (type)
	{
	case PDB_BP_SOFTWARE:
	case PDB_BP_HARDWARE:
	{
	    if (onoff == 1)
	    {
	        pdb_bwcpoint_p bwc = (pdb_bwcpoint_p) kmalloc(sizeof(pdb_bwcpoint_t));

		bwc->address = addr;
		bwc->length = pdb_x86_bkpt_length;
		bwc->type = PDB_BP_SOFTWARE;
		bwc->user_type = type;
		memcpy (&bwc->context, &pdb_ctx, sizeof(pdb_context_t));

		if (length != pdb_x86_bkpt_length)
		{
		    printk("pdb warning: x86 bkpt length should be 1\n");
		}

		pdb_set_breakpoint (bwc);
	    }
	    else
	    {
	        pdb_clear_breakpoint (addr, pdb_x86_bkpt_length, &pdb_ctx);
	        pdb_bwcpoint_p bwc = pdb_bwc_list_search (addr, 1, &pdb_ctx);

		if (bwc == 0)
		{
		    error = "E03";                   /* breakpoint not found */
		    break;
		}

		pdb_write_memory (addr, 1, &bwc->original, &pdb_ctx);

		pdb_bwc_list_remove (bwc);
	    }
	    break;
	}
	case PDB_WP_WRITE:
	case PDB_WP_READ:
	case PDB_WP_ACCESS:
	{
	    if (onoff == 1)
	    {
	        pdb_bwcpoint_p bwc = (pdb_bwcpoint_p) kmalloc(sizeof(pdb_bwcpoint_t));

		bwc->address = addr;
		bwc->length = length;
		bwc->type = type;
		bwc->user_type = type;
		memcpy (&bwc->context, &pdb_ctx, sizeof(pdb_context_t));

		pdb_set_watchpoint (bwc);

		pdb_bwc_list_add (bwc);
	    }
	    else
	    {
	        pdb_bwcpoint_p bwc = pdb_bwc_list_search (addr, 1, &pdb_ctx);

		if (bwc == 0)
		{
		    error = "E03";                   /* watchpoint not found */
		    break;
		}

		pdb_clear_watchpoint (bwc);

		pdb_bwc_list_remove (bwc);
	    }
	    break;
	}
	default:
	{
	    printk ("pdb error: unknown Z command [%c]\n", type);
	    error = "E02";                                   /* syntax error */
	    break;
	}
	}
    }

    if (error)                               /* return value, including okay */
    {
	strcpy (pdb_out_buffer, error);
    }
}

void
pdb_process_pdb (char *ptr)
{
    unsigned long arg1, arg2;
    char *error = "E01";                                     /* syntax error */
    char command = *(ptr++);

    switch (command)
    {
    case 'c':                                             /* set pdb context */
    case 'C':
    {
        /* try to read two hex arguments ':arg1,arg2 */
        if (   *(ptr++) == ':'
	    && hexToInt(&ptr, (int *)&arg1)
	    && *(ptr++) == ','
	    && hexToInt(&ptr, (int *)&arg2))
	{
	    printk ("pdb: set context: domain:0x%lx process:0x%lx\n", 
		    arg1, arg2);
	    error = "OK";
	}

        pdb_ctx.domain  = arg1;
	pdb_ctx.process = arg2;
	pdb_ctx.valid   = 1;
	break;
    }
    case 't':                                          /* enable pdb tracing */
    case 'T':
    {
        /* read the trace level */
        if (   *(ptr++) == ':'
	    && hexToInt(&ptr, (int *)&pdb_trace))
	{
	    printk ("pdb: set trace level: 0x%x\n", pdb_trace);
	    error = "OK";
	}
	break;
    }
    case 'd':
    case 'D':                                              /* dump pdb state */
    {
        printk ("----------\n");
        printk ("pdb trace : %2d 0x%02x\n", pdb_trace, pdb_trace);
        printk ("pdb ctx domain  : %4d 0x%04x\n",
		pdb_ctx.domain, pdb_ctx.domain);
        printk ("        process : %4d 0x%04x\n",
		pdb_ctx.process, pdb_ctx.process);
        printk ("        sys call: %4d 0x%04x\n",
		pdb_ctx.system_call, pdb_ctx.system_call);
        printk ("bwc list:\n");
	pdb_bwc_print_list ();
        printk ("----------\n");
	error = "OK";
	break;
    }
    default:
    {
        printk ("pdb error: unknown pdb dot command [%c]\n", command);
	error = "E02";                                       /* syntax error */
	break;
    }
    }

    if (error)                               /* return value, including okay */
    {
	strcpy (pdb_out_buffer, error);
    }
}

void
pdb_read_regs (char *buffer, struct pt_regs *regs)
{
    int idx = 0;

    mem2hex ((char *)&regs->eax, &buffer[idx], sizeof(regs->eax));
    idx += sizeof(regs->eax) * 2;
    mem2hex ((char *)&regs->ecx, &buffer[idx], sizeof(regs->ecx));
    idx += sizeof(regs->ecx) * 2;
    mem2hex ((char *)&regs->edx, &buffer[idx], sizeof(regs->edx));
    idx += sizeof(regs->edx) * 2;
    mem2hex ((char *)&regs->ebx, &buffer[idx], sizeof(regs->ebx));
    idx += sizeof(regs->ebx) * 2;
    mem2hex ((char *)&regs->esp, &buffer[idx], sizeof(regs->esp));
    idx += sizeof(regs->esp) * 2;
    mem2hex ((char *)&regs->ebp, &buffer[idx], sizeof(regs->ebp));
    idx += sizeof(regs->ebp) * 2;
    mem2hex ((char *)&regs->esi, &buffer[idx], sizeof(regs->esi));
    idx += sizeof(regs->esi) * 2;
    mem2hex ((char *)&regs->edi, &buffer[idx], sizeof(regs->edi));
    idx += sizeof(regs->edi) * 2;
    mem2hex ((char *)&regs->eip, &buffer[idx], sizeof(regs->eip));
    idx += sizeof(regs->eip) * 2;
    mem2hex ((char *)&regs->eflags, &buffer[idx], sizeof(regs->eflags));
    idx += sizeof(regs->eflags) * 2;
    mem2hex ((char *)&regs->xcs, &buffer[idx], sizeof(regs->xcs));
    idx += sizeof(regs->xcs) * 2;
    mem2hex ((char *)&regs->xss, &buffer[idx], sizeof(regs->xss));
    idx += sizeof(regs->xss) * 2;
    mem2hex ((char *)&regs->xds, &buffer[idx], sizeof(regs->xds));
    idx += sizeof(regs->xds) * 2;
    mem2hex ((char *)&regs->xes, &buffer[idx], sizeof(regs->xes));
    idx += sizeof(regs->xes) * 2;
    mem2hex ((char *)&regs->xfs, &buffer[idx], sizeof(regs->xfs));
    idx += sizeof(regs->xfs) * 2;
    mem2hex ((char *)&regs->xgs, &buffer[idx], sizeof(regs->xgs));
}

/* at this point we allow any register to be changed, caveat emptor */
void
pdb_write_regs (struct pt_regs *regs, char *buffer)
{
    hex2mem(buffer, (char *)&regs->eax, sizeof(regs->eax));
    buffer += sizeof(regs->eax) * 2;
    hex2mem(buffer, (char *)&regs->ecx, sizeof(regs->ecx));
    buffer += sizeof(regs->ecx) * 2;
    hex2mem(buffer, (char *)&regs->edx, sizeof(regs->edx));
    buffer += sizeof(regs->edx) * 2;
    hex2mem(buffer, (char *)&regs->ebx, sizeof(regs->ebx));
    buffer += sizeof(regs->ebx) * 2;
    hex2mem(buffer, (char *)&regs->esp, sizeof(regs->esp));
    buffer += sizeof(regs->esp) * 2;
    hex2mem(buffer, (char *)&regs->ebp, sizeof(regs->ebp));
    buffer += sizeof(regs->ebp) * 2;
    hex2mem(buffer, (char *)&regs->esi, sizeof(regs->esi));
    buffer += sizeof(regs->esi) * 2;
    hex2mem(buffer, (char *)&regs->edi, sizeof(regs->edi));
    buffer += sizeof(regs->edi) * 2;
    hex2mem(buffer, (char *)&regs->eip, sizeof(regs->eip));
    buffer += sizeof(regs->eip) * 2;
    hex2mem(buffer, (char *)&regs->eflags, sizeof(regs->eflags));
    buffer += sizeof(regs->eflags) * 2;
    hex2mem(buffer, (char *)&regs->xcs, sizeof(regs->xcs));
    buffer += sizeof(regs->xcs) * 2;
    hex2mem(buffer, (char *)&regs->xss, sizeof(regs->xss));
    buffer += sizeof(regs->xss) * 2;
    hex2mem(buffer, (char *)&regs->xds, sizeof(regs->xds));
    buffer += sizeof(regs->xds) * 2;
    hex2mem(buffer, (char *)&regs->xes, sizeof(regs->xes));
    buffer += sizeof(regs->xes) * 2;
    hex2mem(buffer, (char *)&regs->xfs, sizeof(regs->xfs));
    buffer += sizeof(regs->xfs) * 2;
    hex2mem(buffer, (char *)&regs->xgs, sizeof(regs->xgs));
}

int
pdb_process_command (char *ptr, struct pt_regs *regs, unsigned long cr3,
		     int sigval)
{
    int length;
    unsigned long addr;
    int ack = 1;                           /* wait for ack in pdb_put_packet */
    int go = 0;

    PDBTRC(1,printk("pdb: [%s]\n", ptr));

    pdb_out_buffer[0] = 0;

    if (pdb_ctx.valid == 1)
    {
        if (pdb_ctx.domain == -1)                        /* pdb context: xen */
	{
	    struct domain *p;

	    p = &idle0_task;
	    if (p->mm.shadow_mode)
	        pdb_ctx.ptbr = pagetable_val(p->mm.shadow_table);
	    else
	        pdb_ctx.ptbr = pagetable_val(p->mm.pagetable);
	}
	else if (pdb_ctx.process == -1)             /* pdb context: guest os */
	{
	    struct domain *p;

	    if (pdb_ctx.domain == -2)
	    {
	        p = find_last_domain();
	    }
	    else
	    {
	        p = find_domain_by_id(pdb_ctx.domain);
	    }
	    if (p == NULL)
	    {
	        printk ("pdb error: unknown domain [0x%x]\n", pdb_ctx.domain);
	        strcpy (pdb_out_buffer, "E01");
		pdb_ctx.domain = -1;
		goto exit;
	    }
	    if (p->mm.shadow_mode)
	        pdb_ctx.ptbr = pagetable_val(p->mm.shadow_table);
	    else
	        pdb_ctx.ptbr = pagetable_val(p->mm.pagetable);
	    put_domain(p);
	}
	else                                         /* pdb context: process */
	{
	    struct domain *p;
	    unsigned long domain_ptbr;

	    p = find_domain_by_id(pdb_ctx.domain);
	    if (p == NULL)
	    {
	        printk ("pdb error: unknown domain [0x%x][0x%x]\n", 
			pdb_ctx.domain, pdb_ctx.process);
	        strcpy (pdb_out_buffer, "E01");
		pdb_ctx.domain = -1;
		goto exit;
	    }
	    if (p->mm.shadow_mode)
	        domain_ptbr = pagetable_val(p->mm.shadow_table);
	    else
	        domain_ptbr = pagetable_val(p->mm.pagetable);
	    put_domain(p);

	    pdb_ctx.ptbr = domain_ptbr;
	    /*pdb_ctx.ptbr=pdb_linux_pid_ptbr(domain_ptbr, pdb_ctx.process);*/
	}

	pdb_ctx.valid = 0;
	PDBTRC(1,printk ("pdb change context (dom:%d, proc:%d) now 0x%lx\n",
		      pdb_ctx.domain, pdb_ctx.process, pdb_ctx.ptbr));
    }

    switch (*ptr++)
    {
    case '?':
        pdb_out_buffer[0] = 'S';
        pdb_out_buffer[1] = hexchars[sigval >> 4];
        pdb_out_buffer[2] = hexchars[sigval % 16];
        pdb_out_buffer[3] = 0;
        break;
    case 'S':                                            /* step with signal */
    case 's':                                                        /* step */
    {
        if ( pdb_system_call_eflags_addr != 0 )
	{
	    unsigned long eflags;

	    /* this is always in a process context */
	    pdb_read_memory (pdb_system_call_eflags_addr, sizeof(eflags), 
			     (u_char *)&eflags, &pdb_ctx);
	    eflags |= X86_EFLAGS_TF;
	    pdb_write_memory (pdb_system_call_eflags_addr, sizeof(eflags), 
			      (u_char *)&eflags, &pdb_ctx);
	}

        regs->eflags |= X86_EFLAGS_TF;
        pdb_stepping = 1;
        return 1;                                        
        /* not reached */
    }
    case 'C':                                        /* continue with signal */
    case 'c':                                                    /* continue */
    {
        if ( pdb_system_call_eflags_addr != 0 )
	{
	    unsigned long eflags;

	    /* this is always in a process context */
	    pdb_read_memory (pdb_system_call_eflags_addr, sizeof(eflags), 
			     (u_char *)&eflags, &pdb_ctx);
	    eflags &= ~X86_EFLAGS_TF;
	    pdb_write_memory (pdb_system_call_eflags_addr, sizeof(eflags), 
			      (u_char *)&eflags, &pdb_ctx);
	}

        regs->eflags &= ~X86_EFLAGS_TF;
        return 1;                         /* jump out before replying to gdb */
        /* not reached */
    }
    case 'd':
        break;
    case 'D':                                                      /* detach */
        go = 1;
        break;
    case 'g':                       /* return the value of the CPU registers */
    {
        pdb_read_regs (pdb_out_buffer, regs);
        break;
    }
    case 'G':              /* set the value of the CPU registers - return OK */
    {
        pdb_write_regs (regs, ptr);
        break;
    }
    case 'H':
    {
        int thread;
        char *next = &ptr[1];

        if (hexToInt (&next, &thread))
        {
            if (*ptr == 'c')
            {
	        pdb_continue_thread = thread;
            }
            else if (*ptr == 'g')
            {
	        pdb_general_thread = thread;
            }
            else
            {
                printk ("pdb error: unknown set thread command %c (%d)\n", 
                        *ptr, thread);
		strcpy (pdb_out_buffer, "E00");
		break;
            }
        }
        strcpy (pdb_out_buffer, "OK");
        break;
    }
    case 'k':                                                /* kill request */
    {
        strcpy (pdb_out_buffer, "OK");                        /* ack for fun */
        printk ("don't kill bill...\n");
        ack = 0;
        break;
    }

    case 'q':
    {
        pdb_process_query(ptr);
        break;
    }

    /* mAA..AA,LLLL  Read LLLL bytes at address AA..AA */
    case 'm':
    {
        /* TRY TO READ %x,%x.  IF SUCCEED, SET PTR = 0 */
        if (hexToInt (&ptr, (int *)&addr))
            if (*(ptr++) == ',')
                if (hexToInt (&ptr, &length))
                {
                    ptr = 0;

		    pdb_page_fault_possible = 2;
		    pdb_page_fault = 0;

	    {
	        u_char *buffer = (u_char *) kmalloc (length);
		if (!buffer)
		{
		    printk ("pdb error: kmalloc failure\n");
		    break;
		}
		pdb_read_memory (addr, length, buffer, &pdb_ctx);
		mem2hex (buffer, pdb_out_buffer, length); 
		kfree(buffer);
	    }

		    pdb_page_fault_possible = 0;
		    if (pdb_page_fault)
		    {
                        strcpy (pdb_out_buffer, "E03");
		    }
                }
	    
        if (ptr)
        {
            strcpy (pdb_out_buffer, "E01");
        }
        break;
    }

    /* MAA..AA,LLLL: Write LLLL bytes at address AA.AA return OK */
    case 'M':
    {
        /* TRY TO READ '%x,%x:'.  IF SUCCEED, SET PTR = 0 */
        if (   hexToInt (&ptr, (int *)&addr)
	    && *(ptr++) == ','
            && hexToInt (&ptr, &length)
	    && *(ptr++) == ':')
	{
	    pdb_page_fault_possible = 3;
	    pdb_page_fault = 0;

	    {
	        u_char *buffer = (u_char *) kmalloc (length);
		if (!buffer)
		{
		    printk ("pdb error: kmalloc failure\n");
		    break;
		}
	        hex2mem (ptr, buffer, length);
		pdb_write_memory (addr, length, buffer, &pdb_ctx);
		kfree(buffer);
	    }

	    pdb_page_fault_possible = 0;
	    if (pdb_page_fault)
	    {
	        strcpy (pdb_out_buffer, "E03");
	    }
	    else
	    {
	        strcpy (pdb_out_buffer, "OK");
	    }

	    ptr = 0;
	}

        if (ptr)
        {
            strcpy (pdb_out_buffer, "E02");
        }
        break;
    }
    case 'T':
    {
        int id;

        if (hexToInt (&ptr, &id))
        {
	    strcpy (pdb_out_buffer, "E00");
        }
        break;
    }
    case 'Z':                                                         /* set */
    {
        pdb_process_z (1, ptr);
	break;
    }
    case 'z':                                                       /* clear */
    {
        pdb_process_z (0, ptr);
	break;
    }
    case '.':                                     /* pdb specific extensions */
    {
        pdb_process_pdb (ptr);
	break;
    }
    default:
    {
        PDBTRC(1,printk ("pdb warning: ignoring unknown command.\n"));
	break;
    }
    }

exit:
    /* reply to the request */
    pdb_put_packet (pdb_out_buffer, ack);

    return go;
}

/*
 * process an input character from the serial line.
 *
 * return "1" if the character is a gdb debug string
 * (and hence shouldn't be further processed).
 */

int pdb_debug_state = 0;                /* small parser state machine */

int pdb_serial_input(u_char c, struct pt_regs *regs)
{
    int out = 1;
    int loop, count;
    unsigned long cr3;

    __asm__ __volatile__ ("movl %%cr3,%0" : "=r" (cr3) : );

    switch (pdb_debug_state)
    {
    case 0:                         /* not currently processing debug string */
        if ( c == '$' )                                      /* start token */
	{
	    pdb_debug_state = 1;
	    pdb_in_buffer_ptr = 0;
	    pdb_in_checksum = 0;
	    pdb_xmit_checksum = 0;
	}
	else 
	{
	    out = 0;
	}
	break;
    case 1:                                                       /* saw '$' */
        if ( c == '#' )                                    /* checksum token */
	{
	    pdb_debug_state = 2;
	    pdb_in_buffer[pdb_in_buffer_ptr] = 0;
	}
	else
	{
	    pdb_in_checksum += c;
	    pdb_in_buffer[pdb_in_buffer_ptr++] = c;
	}
	break;
    case 2:                                            /* 1st checksum digit */
        pdb_xmit_checksum = hex(c) << 4;
	pdb_debug_state = 3;
	break;
    case 3:                                            /* 2nd checksum digit */
        pdb_xmit_checksum += hex(c);
	if (pdb_in_checksum != pdb_xmit_checksum) 
	{
	    pdb_put_char('-');                           /* checksum failure */
	    printk ("pdb error: checksum failure [%s.%02x.%02x]\n",
		    pdb_in_buffer, pdb_in_checksum, pdb_xmit_checksum);
	}
	else 
	{
	    pdb_put_char('+');                              /* checksum okay */
	    if ( pdb_in_buffer_ptr > 1 && pdb_in_buffer[2] == ':' ) 
	    {
	        pdb_put_char(pdb_in_buffer[0]);
		pdb_put_char(pdb_in_buffer[1]);
		/* remove sequence chars from buffer */
		count = strlen(pdb_in_buffer);
		for (loop = 3; loop < count; loop++)
		    pdb_in_buffer[loop - 3] = pdb_in_buffer[loop];
	    }

	    pdb_process_command (pdb_in_buffer, regs, cr3,
				 PDB_LIVE_EXCEPTION);
	}
	pdb_debug_state = 0;
	break;
    }

    return out;
}

/***********************************************************************/
/***********************************************************************/

int hex(char ch)
{
    if ((ch >= 'a') && (ch <= 'f')) return (ch-'a'+10);
    if ((ch >= '0') && (ch <= '9')) return (ch-'0');
    if ((ch >= 'A') && (ch <= 'F')) return (ch-'A'+10);
    return (-1);
}

/* convert the memory pointed to by mem into hex, placing result in buf */
/* return a pointer to the last char put in buf (null) */
char *
mem2hex (mem, buf, count)
    char *mem;
    char *buf;
    int count;
{
    int i;
    unsigned char ch;

    for (i = 0; i < count; i++)
    {
        ch = *mem;
	mem ++;
        *buf++ = hexchars[ch >> 4];
        *buf++ = hexchars[ch % 16];
    }
    *buf = 0;
    return (buf);
}

/* convert the hex array pointed to by buf into binary to be placed in mem */
/* return a pointer to the character AFTER the last byte written */
char *
hex2mem (buf, mem, count)
    char *buf;
    char *mem;
    int count;
{
    int i;
    unsigned char ch;

    for (i = 0; i < count; i++)
    {
        ch = hex (*buf++) << 4;
        ch = ch + hex (*buf++);
        *mem = ch;
	mem++;
    }
    return (mem);
}

int
hexToInt (char **ptr, int *intValue)
{
    int numChars = 0;
    int hexValue;
    int negative = 0;

    *intValue = 0;

    if (**ptr == '-')
    {
        negative = 1;
        numChars++;
        (*ptr)++;
    }

    while (**ptr)
    {
        hexValue = hex (**ptr);
        if (hexValue >= 0)
        {
            *intValue = (*intValue << 4) | hexValue;
            numChars++;
        }
        else
            break;

        (*ptr)++;
    }

    if ( negative )
        *intValue *= -1;
  
    return (numChars);
}

/***********************************************************************/
/***********************************************************************/

/* READ / WRITE MEMORY */
int pdb_change_page (u_char *buffer, int length,
		     unsigned long cr3, unsigned long addr, int rw);
int pdb_visit_memory (unsigned long addr, int length, unsigned char *data,
		      pdb_context_p ctx, pdb_generic_action action);

int 
pdb_read_memory (unsigned long addr, int length, unsigned char *data,
		 pdb_context_p ctx)
{
<<<<<<< HEAD
    struct pdb_breakpoint *bkpt = xmalloc(sizeof(*bkpt));
    bkpt->cr3 = cr3;
    bkpt->address = address;
    list_add(&bkpt->list, &breakpoints.list);
=======
    return pdb_visit_memory (addr, length, data, ctx, __PDB_GET);
>>>>>>> 92f11d34
}

int
pdb_write_memory (unsigned long addr, int length, unsigned char *data,
		  pdb_context_p ctx)
{
    return pdb_visit_memory (addr, length, data, ctx, __PDB_SET);
}

/*
 * either read or write a block of memory 
 */

int
pdb_visit_memory (unsigned long addr, int length, unsigned char *data,
		  pdb_context_p ctx, pdb_generic_action action)
{
    int return_value;
    pdb_invoke_args_t args;

<<<<<<< HEAD
    list_for_each(list_entry, &breakpoints.list)
    {
        bkpt = list_entry(list_entry, struct pdb_breakpoint, list);
	if ( bkpt->cr3 == cr3 && bkpt->address == address )
	{
            list_del(&bkpt->list);
            xfree(bkpt);
            return 0;
	}
    }
=======
    pdb_page_fault_possible = 4;
    pdb_page_fault = 0;
>>>>>>> 92f11d34

    args.context = ctx;
    args.address = addr;
    args.length = length;
    args.data = data;

    if (addr >= PAGE_OFFSET)                                          /* Xen */
    {
        args.action = (action == __PDB_GET) ? PDB_VISIT_PAGE_XEN_READ
                                            : PDB_VISIT_PAGE_XEN_WRITE;
    }
    else if (pdb_ctx.process != -1)                               /* Process */
    {
        args.action = (action == __PDB_GET) ? PDB_VISIT_PAGE_PROCESS_READ
                                            : PDB_VISIT_PAGE_PROCESS_WRITE;
    }
    else                                                           /* Domain */
    {
        args.action = (action == __PDB_GET) ? PDB_VISIT_PAGE_DOMAIN_READ
                                            : PDB_VISIT_PAGE_DOMAIN_WRITE;
    }

    return_value = pdb_invoke (pdb_visit_page, &args);

    pdb_page_fault_possible = 0;
    if (pdb_page_fault || return_value < 0)
    {
        strcpy (pdb_out_buffer, "E03");
    }
  
    return return_value;
}

/*
 * either read or write a single page
 */

int 
pdb_visit_page (int action, unsigned long addr, int length, 
		pdb_context_p ctx, int offset, void *data)
{
  int rval;
  
  PDBTRC(2,printk ("visit: %s [0x%08lx:%x] 0x%x (0x%p)\n",
		   pdb_visit_page_action_s[action], 
		   addr, length, offset, data));

  switch (action)
  {
  case PDB_VISIT_PAGE_XEN_READ :
  {
      memcpy ((void *) data, (void *) addr, length);
      rval = length;;
      break;
  }
  case PDB_VISIT_PAGE_XEN_WRITE :
  {
      memcpy ((void *) addr, (void *) data, length);
      rval = length;
      break;
  }
  case PDB_VISIT_PAGE_DOMAIN_READ :
  case PDB_VISIT_PAGE_DOMAIN_WRITE :
  {
      rval = pdb_change_page (data, length, ctx->ptbr, addr,
               (action == PDB_VISIT_PAGE_DOMAIN_READ) ? __PDB_GET : __PDB_SET);
      break;
  }
  case PDB_VISIT_PAGE_PROCESS_READ :
  case PDB_VISIT_PAGE_PROCESS_WRITE :
  {
      u_char pdb_linux_visit_page(int pid, unsigned long cr3, unsigned long addr, int length, unsigned char *buffer, int action);

      rval = pdb_linux_visit_page (ctx->process, ctx->ptbr, addr, length, data,
              (action == PDB_VISIT_PAGE_PROCESS_READ) ? __PDB_GET : __PDB_SET);
      break;
  }
  default :
  {
      printk ("pdb error: unknown visit page action [%d]\n", action);
      break;
  }
  }

  return 1;
}

/**************************************/
/**************************************/

int
pdb_read_page(u_char *buffer, int length,
		unsigned long cr3, unsigned long addr)
{
    return pdb_change_page(buffer, length, cr3, addr, __PDB_GET);
}

int
pdb_write_page(u_char *buffer, int length,
	       unsigned long cr3, unsigned long addr)
{
    return pdb_change_page(buffer, length, cr3, addr, __PDB_SET);
}

/*
 * Change memory in one page of an address space.
 * Read or write "length" bytes at "address" into/from "buffer"
 * from the virtual address space referenced by "cr3".
 * Return the number of bytes read, 0 if there was a problem.
 */

int
pdb_change_page(u_char *buffer, int length,
		unsigned long cr3, unsigned long addr, int rw)
{
    l2_pgentry_t* l2_table = NULL;                         /* page directory */
    l1_pgentry_t* l1_table = NULL;                             /* page table */
    u_char *page;                                                 /* 4k page */
    int bytes = 0;

    l2_table = map_domain_mem(cr3); 
    l2_table += l2_table_offset(addr);
    if (!(l2_pgentry_val(*l2_table) & _PAGE_PRESENT)) 
    {
	if (pdb_page_fault_possible)
	{
	    pdb_page_fault = 1;
	    PDBTRC2(1,printk("pdb: expected L2 error %d (0x%lx)\n", 
			     pdb_page_fault_possible, addr));
	}
	else
	{
	    struct domain *p = find_domain_by_id(0);
	    printk ("pdb error: cr3: 0x%lx    dom0cr3:  0x%lx\n",  cr3,
		    p->mm.shadow_mode ? pagetable_val(p->mm.shadow_table)
		    : pagetable_val(p->mm.pagetable));
	    put_domain(p);
	    printk ("pdb error: L2:0x%p (0x%lx)\n", 
		    l2_table, l2_pgentry_val(*l2_table));
	}
	goto exit2;
    }

    if (l2_pgentry_val(*l2_table) & _PAGE_PSE)
    {
#define PSE_PAGE_SHIFT           L2_PAGETABLE_SHIFT
#define PSE_PAGE_SIZE	         (1UL << PSE_PAGE_SHIFT)
#define PSE_PAGE_MASK	         (~(PSE_PAGE_SIZE-1))

#define L1_PAGE_BITS ( (ENTRIES_PER_L1_PAGETABLE - 1) << L1_PAGETABLE_SHIFT )

#define pse_pgentry_to_phys(_x) (l2_pgentry_val(_x) & PSE_PAGE_MASK)

        page = map_domain_mem(pse_pgentry_to_phys(*l2_table) +    /* 10 bits */
			      (addr & L1_PAGE_BITS));             /* 10 bits */
	page += addr & (PAGE_SIZE - 1);                           /* 12 bits */
    }
    else
    {
        l1_table = map_domain_mem(l2_pgentry_to_phys(*l2_table));
	l1_table += l1_table_offset(addr); 
	if (!(l1_pgentry_val(*l1_table) & _PAGE_PRESENT))
	{
	    if (pdb_page_fault_possible == 1)
	    {
	        pdb_page_fault = 1;
		PDBTRC(1,printk ("pdb: L1 error (0x%lx)\n", addr));
	    }
	    else
	    {
	        printk ("L2:0x%p (0x%lx) L1:0x%p (0x%lx)\n", 
			l2_table, l2_pgentry_val(*l2_table),
			l1_table, l1_pgentry_val(*l1_table));
	    }
	    goto exit1;
	}

	page = map_domain_mem(l1_pgentry_to_phys(*l1_table));
	page += addr & (PAGE_SIZE - 1);
    }

    switch (rw)
    {
    case __PDB_GET:                                                  /* read */
    {
        memcpy (buffer, page, length);
	bytes = length;

	break;
    }
    case __PDB_SET:                                                 /* write */
    {
        memcpy (page, buffer, length);
	bytes = length;
	break;
    }
    default:                                                      /* unknown */
    {
        printk ("pdb error: unknown RW flag: %d\n", rw);
	return 0;
    }
    }

    unmap_domain_mem((void *)page); 
exit1:
    if (l1_table != NULL)
        unmap_domain_mem((void *)l1_table);
exit2:
    unmap_domain_mem((void *)l2_table);

    return bytes;
}


/***********************************************************************/
/***********************************************************************/

/* BREAKPOINTS */

int
pdb_set_breakpoint (pdb_bwcpoint_p bwc)
{
    pdb_read_memory (bwc->address, 1, &bwc->original, &bwc->context);
    pdb_write_memory (bwc->address, 1, &pdb_x86_bkpt, &bwc->context);

    pdb_bwc_list_add (bwc);

    return 0;
}

int
pdb_clear_breakpoint (unsigned long address, int length, pdb_context_p ctx)
{
    int error = 0;
    pdb_bwcpoint_p bwc = pdb_bwc_list_search (address, 1, &pdb_ctx);

    if (bwc == 0)
    {
      error = 3;                                     /* breakpoint not found */
    }

    pdb_write_memory (address, 1, &bwc->original, &pdb_ctx);
    
    pdb_bwc_list_remove (bwc);

    return error;
}

/***********************************************************************/
/***********************************************************************/

/* WATCHPOINTS */

int pdb_process_watchpoint (pdb_bwcpoint_p bwc, pdb_generic_action action);

int
pdb_set_watchpoint (pdb_bwcpoint_p bwc)
{
    return pdb_process_watchpoint (bwc, __PDB_SET);
}

int
pdb_clear_watchpoint (pdb_bwcpoint_p bwc)
{
    return pdb_process_watchpoint (bwc, __PDB_CLEAR);
}

/* set or clear watchpoint */
int
pdb_process_watchpoint (pdb_bwcpoint_p bwc, pdb_generic_action action)
{
    int return_value;
    pdb_invoke_args_t args;

    args.context = &bwc->context;
    args.address = bwc->address;
    args.length = bwc->length;
    args.data = bwc;
    switch (bwc->type)
    {
    case PDB_WP_WRITE :
    {
        args.action = (action == __PDB_SET) ? PDB_BWC_PAGE_WRITE_SET 
                                            : PDB_BWC_PAGE_WRITE_CLEAR;
	break;       
    }
    case PDB_WP_READ :
    {
        args.action = (action == __PDB_SET) ? PDB_BWC_PAGE_READ_SET 
                                            : PDB_BWC_PAGE_READ_CLEAR;
	break;       
    }
    case PDB_WP_ACCESS :
    {
        args.action = (action == __PDB_SET) ? PDB_BWC_PAGE_ACCESS_SET 
                                            : PDB_BWC_PAGE_ACCESS_CLEAR;
	break;       
    }
    default :
    {
        printk ("pdb error: incorrect watchpoint type [%d][%s]",
		bwc->type, pdb_bwcpoint_type_s[bwc->type]);
        break;
    }
    }

    return_value = pdb_invoke (pdb_bwc_page, &args);

    if (return_value < 0)
    {
         strcpy (pdb_out_buffer, "E03");
    }

    return return_value;
}

/*
 * set or clear watchpoint for a single page 
 */

int 
pdb_bwc_page (int action, unsigned long addr, int length, 
	      pdb_context_p ctx, int offset, void *data)
{
    int rval = 0;

    printk ("bwc: %s [0x%08lx:%x] 0x%x (0x%p)\n",
	    pdb_bwc_page_action_s[action], addr, length, offset, data);

    switch (action)
    {
    case PDB_BWC_PAGE_ACCESS_SET :
    case PDB_BWC_PAGE_ACCESS_CLEAR : 
    case PDB_BWC_PAGE_WRITE_SET :
    case PDB_BWC_PAGE_WRITE_CLEAR :
    case PDB_BWC_PAGE_READ_SET :
    case PDB_BWC_PAGE_READ_CLEAR :
    {
        printk ("fill in the blank [%s:%d]\n", __FILE__, __LINE__);
        break;
    }
    default :
    {
        printk ("pdb error: unknown bwc page action [%d]\n", action);
	break;
    }
    }

    return rval;
}

/***********************************************************************/
/***********************************************************************/

/* send the packet in buffer.  */
void pdb_put_packet (unsigned char *buffer, int ack)
{
    unsigned char checksum;
    int count;
    char ch;
    
    /*  $<packet info>#<checksum> */
    /*  do */
    {
        pdb_put_char ('$');
	checksum = 0;
	count = 0;

	while ((ch = buffer[count]))
	{
            pdb_put_char (ch);
	    checksum += ch;
	    count += 1;
        }

	pdb_put_char('#');
	pdb_put_char(hexchars[checksum >> 4]);
	pdb_put_char(hexchars[checksum % 16]);
    }

    if (ack)
    {
	if ((ch = pdb_get_char()) != '+')
	{
	    printk(" pdb return error: %c 0x%x [%s]\n", ch, ch, buffer);
	}
    }
}

void pdb_get_packet(char *buffer)
{
    int count;
    char ch;
    unsigned char checksum = 0;
    unsigned char xmitcsum = 0;

    do
    {
        while ((ch = pdb_get_char()) != '$');

	count = 0;
	checksum = 0;

	while (count < PDB_BUFMAX)
	{
	    ch = pdb_get_char();
	    if (ch  == '#') break;
	    checksum += ch;
	    buffer[count] = ch;
	    count++;
	}
	buffer[count] = 0;

	if (ch == '#')
	{
	    xmitcsum = hex(pdb_get_char()) << 4;
	    xmitcsum += hex(pdb_get_char());

	    if (xmitcsum == checksum)
	    {
	        pdb_put_char('+');

#ifdef GDB_50_SUPPORT
		if (buffer[2] == ':')
		  { printk ("pdb: obsolete gdb packet (sequence ID)\n"); }
#endif
	    }
	    else
	    {
	        pdb_put_char('-');
	    }
	}
    } while (checksum != xmitcsum);

    return;
}

/*
 * process a machine interrupt or exception
 * Return 1 if pdb is not interested in the exception; it should
 * be propagated to the guest os.
 */

int pdb_handle_exception(int exceptionVector,
			 struct pt_regs *xen_regs)
{
    int signal = 0;
    struct pdb_bwcpoint* bkpt;
    int watchdog_save;
    unsigned long cr3;

    __asm__ __volatile__ ("movl %%cr3,%0" : "=r" (cr3) : );

PDBTRC(4,printk("pdb handle exception\n"));
PDBTRC(4,printk("    cr3: 0x%lx\n", cr3));
PDBTRC(4,printk("    eip: 0x%lx\n", xen_regs->eip));
PDBTRC(4,printk("    except vector: 0x%x\n", exceptionVector));
PDBTRC(4,printk("    xcs: 0x%x\n", xen_regs->xcs));
PDBTRC(4,printk("    sys call next addr: 0x%lx\n", pdb_system_call_next_addr));
PDBTRC(4,printk("    stepping: 0x%x\n", pdb_stepping));
PDBTRC(4,printk("    system_call: 0x%x\n", pdb_system_call));

    /* If the exception is an int3 from user space then pdb is only
       interested if it re-wrote an instruction set the breakpoint.
       This occurs when leaving a system call from a domain.
    */
    bkpt = pdb_bwcpoint_search(cr3, xen_regs->eip - 1);
    if ( bkpt == NULL &&
         exceptionVector == 3 &&
	 (xen_regs->xcs & 3) == 3 && 
	 xen_regs->eip != pdb_system_call_next_addr + 1)
    {
        PDBTRC(1,printk("pdb: user bkpt (0x%x) at 0x%x:0x%lx:0x%lx 0x%lx\n", 
			exceptionVector, xen_regs->xcs & 3, cr3, 
			xen_regs->eip, pdb_system_call_next_addr));
	return 1;
    }

    /*
     * If PDB didn't set the breakpoint, is not single stepping, 
     * is not entering a system call in a domain,
     * the user didn't press the magic debug key, 
     * then we don't handle the exception.
     */
    if ( (bkpt == NULL) &&
         !pdb_stepping && 
	 !pdb_system_call &&
	 xen_regs->eip != pdb_system_call_next_addr + 1 &&
	 (exceptionVector != KEYPRESS_EXCEPTION) &&
	 xen_regs->eip < 0xc0000000)  /* Linux-specific for now! */
    {
        PDBTRC(1,printk("pdb: user bkpt (0x%x) at 0x%lx:0x%lx\n", 
		     exceptionVector, cr3, xen_regs->eip));
	return 1;
    }

    printk("pdb_handle_exception [0x%x][0x%lx:0x%lx]\n",
	   exceptionVector, cr3, xen_regs->eip);

    if ( pdb_stepping )
    {
        /* Stepped one instruction; now return to normal execution. */
        xen_regs->eflags &= ~X86_EFLAGS_TF;
        pdb_stepping = 0;
    }

    if ( pdb_system_call )
    {
	pdb_system_call = 0;

	pdb_linux_syscall_exit_bkpt (xen_regs, &pdb_ctx);

	/* we don't have a saved breakpoint so we need to rewind eip */
	xen_regs->eip--;
	
	/* if ther user doesn't care about breaking when entering a
	   system call then we'll just ignore the exception */
	if ( (pdb_ctx.system_call & 0x01) == 0 )
	{
	    return 0;
	}
    }

    /* returning to user space after a system call */
    if ( xen_regs->eip == pdb_system_call_next_addr + 1)
    {
	 printk("BUG ******** \n");
         printk("BUG return to user space bug\n");
	 printk("BUG ******** \n");

        /*
	 * BUG: remember to delete the breakpoint!!!
	 *       
	 */

        /* this is always in a process context */
        pdb_write_memory (pdb_system_call_next_addr,
			  sizeof(pdb_system_call_leave_instr),
			  &pdb_system_call_leave_instr, &pdb_ctx);
 
	pdb_system_call_next_addr = 0;
	pdb_system_call_leave_instr = 0;

	/* manually rewind eip */
	xen_regs->eip--;

	/* if the user doesn't care about breaking when returning 
	   to user space after a system call then we'll just ignore 
	   the exception */
	if ( (pdb_ctx.system_call & 0x02) == 0 )
	{
	    return 0;
	}
    }


    if ( exceptionVector == BREAKPT_EXCEPTION && bkpt != NULL)
    {
        /* Executed Int3: replace breakpoint byte with real program byte. */
        xen_regs->eip--;
    }

    /* Generate a signal for GDB. */
    switch ( exceptionVector )
    {
    case KEYPRESS_EXCEPTION:
        signal = 2; break;                                  /* SIGINT */
    case DEBUG_EXCEPTION:
        signal = 5; break;                                 /* SIGTRAP */
    case BREAKPT_EXCEPTION: 
        signal = 5; break;                                 /* SIGTRAP */
    default:
        printk("pdb: can't generate signal for unknown exception vector %d\n",
               exceptionVector);
        break;
    }

    pdb_out_buffer[0] = 'S';
    pdb_out_buffer[1] = hexchars[signal >> 4];
    pdb_out_buffer[2] = hexchars[signal % 16];
    pdb_out_buffer[3] = 0;
    pdb_put_packet(pdb_out_buffer, 1);

    watchdog_save = watchdog_on;
    watchdog_on = 0;

    do {
        pdb_out_buffer[0] = 0;
	pdb_get_packet(pdb_in_buffer);
    }
    while ( pdb_process_command(pdb_in_buffer, xen_regs, cr3, signal) == 0 );

    watchdog_on = watchdog_save;

    return 0;
}

void __pdb_key_pressed(void)
{
    struct pt_regs *regs = (struct pt_regs *)get_execution_context();
    pdb_handle_exception(KEYPRESS_EXCEPTION, regs);
}

void pdb_key_pressed(u_char key, void *dev_id, struct pt_regs *regs) 
{
    raise_softirq(DEBUGGER_SOFTIRQ);
}

void initialize_pdb()
{
    extern char opt_pdb[];

    pdb_stepping = 0;

    if ( strcmp(opt_pdb, "none") == 0 )
        return;

    if ( (pdb_serhnd = parse_serial_handle(opt_pdb)) == -1 )
    {
        printk("error: failed to initialize PDB on port %s\n", opt_pdb);
        return;
    }

    pdb_ctx.valid = 1;
    pdb_ctx.domain = -1;
    pdb_ctx.process = -1;
    pdb_ctx.system_call = 0;
    pdb_ctx.ptbr = 0;

    printk("pdb: pervasive debugger (%s)   www.cl.cam.ac.uk/netos/pdb\n", 
	   opt_pdb);

    /* Acknowledge any spurious GDB packets. */
    pdb_put_char('+');

    open_softirq(DEBUGGER_SOFTIRQ, __pdb_key_pressed);
    add_key_handler('D', pdb_key_pressed, "enter pervasive debugger");

    pdb_initialized = 1;
}

/***********************************************************************/
/***********************************************************************/
<|MERGE_RESOLUTION|>--- conflicted
+++ resolved
@@ -1023,14 +1023,7 @@
 pdb_read_memory (unsigned long addr, int length, unsigned char *data,
 		 pdb_context_p ctx)
 {
-<<<<<<< HEAD
-    struct pdb_breakpoint *bkpt = xmalloc(sizeof(*bkpt));
-    bkpt->cr3 = cr3;
-    bkpt->address = address;
-    list_add(&bkpt->list, &breakpoints.list);
-=======
     return pdb_visit_memory (addr, length, data, ctx, __PDB_GET);
->>>>>>> 92f11d34
 }
 
 int
@@ -1051,21 +1044,8 @@
     int return_value;
     pdb_invoke_args_t args;
 
-<<<<<<< HEAD
-    list_for_each(list_entry, &breakpoints.list)
-    {
-        bkpt = list_entry(list_entry, struct pdb_breakpoint, list);
-	if ( bkpt->cr3 == cr3 && bkpt->address == address )
-	{
-            list_del(&bkpt->list);
-            xfree(bkpt);
-            return 0;
-	}
-    }
-=======
     pdb_page_fault_possible = 4;
     pdb_page_fault = 0;
->>>>>>> 92f11d34
 
     args.context = ctx;
     args.address = addr;
