/* -*-  Mode:C; c-basic-offset:4; tab-width:4 -*-
 ****************************************************************************
 * (c) 2004 - Rolf Neugebauer - Intel Research Cambridge
 * (c) 2004 - Keir Fraser - University of Cambridge
 ****************************************************************************
 * 
 * Description: allows a domain to access devices on the PCI bus
 *
 * A guest OS may be given access to particular devices on the PCI bus.
 * For each domain a list of PCI devices is maintained, describing the
 * access mode for the domain. 
 *
 * Guests can figure out the virtualised PCI space through normal PCI config
 * register access. Some of the accesses, in particular write accesses, are
 * faked. For example the sequence for detecting the IO regions, which requires
 * writes to determine the size of the region, is faked out by a very simple
 * state machine, preventing direct writes to the PCI config registers by a
 * guest.
 */

#include <xen/config.h>
#include <xen/init.h>
#include <xen/lib.h>
#include <xen/types.h>
#include <xen/sched.h>
#include <xen/pci.h>
#include <xen/irq.h>
#include <xen/event.h>
#include <asm/pci.h>
#include <public/xen.h>
#include <public/physdev.h>

/* Called by PHYSDEV_PCI_INITIALISE_DEVICE to finalise IRQ routing. */
extern void pcibios_enable_irq(struct pci_dev *dev);

#if 0
#define VERBOSE_INFO(_f, _a...) printk( _f , ## _a )
#else
#define VERBOSE_INFO(_f, _a...) ((void)0)
#endif

#ifdef VERBOSE
#define INFO(_f, _a...) printk( _f, ## _a )
#else
#define INFO(_f, _a...) ((void)0)
#endif

#define SLOPPY_CHECKING

#define ACC_READ  1
#define ACC_WRITE 2

/* Upper bounds for PCI-device addressing. */
#define PCI_BUSMAX  255
#define PCI_DEVMAX   31
#define PCI_FUNCMAX   7
#define PCI_REGMAX  255

/* Bit offsets into state. */
#define ST_BASE_ADDRESS  0   /* bits 0-5: are for base address access */
#define ST_ROM_ADDRESS   6   /* bit 6: is for rom address access */    

typedef struct _phys_dev_st {
    int flags;                       /* flags for access etc */
    struct pci_dev *dev;             /* the device */
    struct list_head node;           /* link to the list */
    struct domain *owner;       /* 'owner of this device' */
    int state;                       /* state for various checks */
} phys_dev_t;


/* Find a device on a per-domain device list. */
static phys_dev_t *find_pdev(struct domain *p, struct pci_dev *dev)
{
    phys_dev_t *t, *res = NULL;

    list_for_each_entry ( t, &p->pcidev_list, node )
    {
        if ( dev == t->dev )
        {
            res = t;
            break;
        }
    }
    return res;
}

/* Add a device to a per-domain device-access list. */
static void add_dev_to_task(struct domain *p, 
                            struct pci_dev *dev, int acc)
{
    phys_dev_t *pdev;
    
    if ( (pdev = find_pdev(p, dev)) )
    {
        /* Sevice already on list: update access permissions. */
        pdev->flags = acc;
        return;
    }

    if ( (pdev = xmalloc(sizeof(phys_dev_t))) == NULL )
    {
        INFO("Error allocating pdev structure.\n");
        return;
    }
    
    pdev->dev = dev;
    pdev->flags = acc;
    pdev->state = 0;
    list_add(&pdev->node, &p->pcidev_list);

    if ( acc == ACC_WRITE )
        pdev->owner = p;
}

/*
 * physdev_pci_access_modify:
 * Allow/disallow access to a specific PCI device.  Guests should not be
 * allowed to see bridge devices as it needlessly complicates things (one
 * possible exception to this is the AGP bridge).  If the given device is a
 * bridge, then the domain should get access to all the leaf devices below
 * that bridge (XXX this is unimplemented!).
 */
int physdev_pci_access_modify(
    domid_t dom, int bus, int dev, int func, int enable)
{
    struct domain *p;
    struct exec_domain *ed, *edc;
    struct pci_dev *pdev;
    int i, j, rc = 0;

    if ( !IS_PRIV(current->domain) )
        BUG();

    if ( (bus > PCI_BUSMAX) || (dev > PCI_DEVMAX) || (func > PCI_FUNCMAX) )
        return -EINVAL;

    if ( !enable )
    {
        INFO("Disallowing access is not yet supported.\n");
        return -EINVAL;
    }

    INFO("physdev_pci_access_modify: %02x:%02x:%02x\n", bus, dev, func);

    if ( (p = find_domain_by_id(dom)) == NULL ) 
        return -ESRCH;

    ed = p->exec_domain[0];     /* XXX */

    /* Make the domain privileged. */
<<<<<<< HEAD
    set_bit(DF_PHYSDEV, &p->d_flags);
	/* FIXME: MAW for now make the domain REALLY privileged so that it
	 * can run a backend driver (hw access should work OK otherwise) */
	set_bit(DF_PRIVILEGED, &p->d_flags);
=======
    set_bit(DF_PHYSDEV, &p->flags);
    /* FIXME: MAW for now make the domain REALLY privileged so that it
     * can run a backend driver (hw access should work OK otherwise) */
    set_bit(DF_PRIVILEGED, &p->flags);
>>>>>>> fe59039a

    /* Grant write access to the specified device. */
    if ( (pdev = pci_find_slot(bus, PCI_DEVFN(dev, func))) == NULL )
    {
        INFO("  dev does not exist\n");
        rc = -ENODEV;
        goto out;
    }
    add_dev_to_task(p, pdev, ACC_WRITE);

    INFO("  add RW %02x:%02x:%02x\n", pdev->bus->number,
         PCI_SLOT(pdev->devfn), PCI_FUNC(pdev->devfn));

    /* Is the device a bridge or cardbus? */
    if ( pdev->hdr_type != PCI_HEADER_TYPE_NORMAL )
        INFO("XXX can't give access to bridge devices yet\n");

    /* Now, setup access to the IO ports and memory regions for the device. */

    if ( ed->thread.io_bitmap == NULL )
    {
        if ( (ed->thread.io_bitmap = xmalloc(IOBMP_BYTES)) == NULL )
        {
            rc = -ENOMEM;
            goto out;
        }
        memset(ed->thread.io_bitmap, 0xFF, IOBMP_BYTES);

        ed->thread.io_bitmap_sel = ~0ULL;

        for_each_exec_domain(p, edc) {
            if (edc == ed)
                continue;
            edc->thread.io_bitmap = ed->thread.io_bitmap;
        }
    }

    for ( i = 0; i < DEVICE_COUNT_RESOURCE; i++ )
    {
        struct resource *r = &pdev->resource[i];
        
        if ( r->flags & IORESOURCE_IO )
        {
            /* Give the domain access to the IO ports it needs.  Currently,
             * this will allow all processes in that domain access to those
             * ports as well.  This will do for now, since driver domains don't
             * run untrusted processes! */
            INFO("Giving domain %u IO resources (%lx - %lx) "
                 "for device %s\n", dom, r->start, r->end, pdev->slot_name);
            for ( j = r->start; j < r->end + 1; j++ )
            {
                clear_bit(j, ed->thread.io_bitmap);
                clear_bit(j / IOBMP_BITS_PER_SELBIT, &ed->thread.io_bitmap_sel);
            }
        }

        /* rights to IO memory regions are checked when the domain maps them */
    }

    for_each_exec_domain(p, edc) {
        if (edc == ed)
            continue;
        edc->thread.io_bitmap_sel = ed->thread.io_bitmap_sel;
    }

 out:
    put_domain(p);
    return rc;
}

/* Check if a domain controls a device with IO memory within frame @pfn.
 * Returns: 1 if the domain should be allowed to map @pfn, 0 otherwise.  */
int domain_iomem_in_pfn(struct domain *p, unsigned long pfn)
{
    int ret = 0;
    phys_dev_t *phys_dev;

    VERBOSE_INFO("Checking if physdev-capable domain %u needs access to "
                 "pfn %08lx\n", p->id, pfn);
    
    spin_lock(&p->pcidev_lock);

    list_for_each_entry ( phys_dev, &p->pcidev_list, node )
    {
        int i;
        struct pci_dev *pci_dev = phys_dev->dev;

        for ( i = 0; (i < DEVICE_COUNT_RESOURCE) && (ret == 0); i++ )
        {
            struct resource *r = &pci_dev->resource[i];
            
            if ( r->flags & IORESOURCE_MEM )
                if ( (r->start >> PAGE_SHIFT) == pfn
                     || (r->end >> PAGE_SHIFT) == pfn
                     || ((r->start >> PAGE_SHIFT < pfn)
                         && (r->end >> PAGE_SHIFT > pfn)) )
                    ret = 1;
        }

        if ( ret != 0 ) break;
    }
    
    spin_unlock(&p->pcidev_lock);

    VERBOSE_INFO("Domain %u %s mapping of pfn %08lx\n",
                 p->id, ret ? "allowed" : "disallowed", pfn);

    return ret;
}

/* check if a domain has general access to a device */
inline static int check_dev_acc (struct domain *p,
                                 int bus, int dev, int func,
                                 phys_dev_t **pdev) 
{
    struct pci_dev *target_dev;
    phys_dev_t     *target_pdev;
    unsigned int    target_devfn;

    *pdev = NULL;

     if ( !IS_CAPABLE_PHYSDEV(p) )
         return -EPERM; /* no pci access permission */

    if ( bus > PCI_BUSMAX || dev > PCI_DEVMAX || func > PCI_FUNCMAX )
        return -EINVAL;

    VERBOSE_INFO("b=%x d=%x f=%x ", bus, dev, func);

    /* check target device */
    target_devfn = PCI_DEVFN(dev, func);
    target_dev   = pci_find_slot(bus, target_devfn);
    if ( !target_dev )
    {
        VERBOSE_INFO("target does not exist\n");
        return -ENODEV;
    }

    /* check access */
    target_pdev = find_pdev(p, target_dev);
    if ( !target_pdev )
    {
        VERBOSE_INFO("dom has no access to target\n");
        return -EPERM;
    }

    *pdev = target_pdev;
    return 0;
}

#ifndef SLOPPY_CHECKING
/*
 * Base address registers contain the base address for IO regions.
 * The length can be determined by writing all 1s to the register and
 * reading the value again. The device will zero the lower unused bits.
 * 
 * to work out the length of the io region a device probe typically does:
 * 1) a = read_base_addr_reg()
 * 2) write_base_addr_reg(0xffffffff)
 * 3) b = read_base_addr_reg()  [device zeros lower bits]
 * 4) write_base_addr_reg(a)    [restore original value]
 * this function fakes out step 2-4. *no* writes are made to the device.
 * 
 * phys_dev_t contains a bit field (a bit for each base address register).
 * if the bit for a register is set the guest had writen all 1s to the 
 * register and subsequent read request need to fake out the b.
 * if the guest restores the original value (step 4 above) the bit is
 * cleared again. If the guest attempts to "restores" a wrong value an
 * error is flagged.
 */
static int do_base_address_access(phys_dev_t *pdev, int acc, int idx, 
                                  int len, u32 *val)
{
    int st_bit, reg = PCI_BASE_ADDRESS_0 + (idx*4), ret = -EINVAL;
    struct pci_dev *dev = pdev->dev;
    u32 orig_val, sz;
    struct resource *res;

    if ( len != sizeof(u32) )
    {
        /* This isn't illegal, but there doesn't seem to be a very good reason
         * to do it for normal devices (bridges are another matter).  Since it
         * would complicate the code below, we don't support this for now. */

        /* We could set *val to some value but the guest may well be in trouble
         * anyway if this write fails.  Hopefully the printk will give us a
         * clue what went wrong. */
        INFO("Guest %u attempting sub-dword %s to BASE_ADDRESS %d\n",
             pdev->owner->id, (acc == ACC_READ) ? "read" : "write", idx);
        
        return -EPERM;
    }

    st_bit = idx + ST_BASE_ADDRESS;
    res    = &(pdev->dev->resource[idx]);

    if ( acc == ACC_WRITE )
    {
        if ( (*val == 0xffffffff) || 
             ((res->flags & IORESOURCE_IO) && (*val == 0xffff)) )
        {
            /* Set bit and return. */
            set_bit(st_bit, &pdev->state);
            ret = 0;
        }
        else
        {
            /* Assume guest wants to set the base address. */
            clear_bit(st_bit, &pdev->state);

            /* check if guest tries to restore orig value */
            ret = pci_read_config_dword(dev, reg, &orig_val);
            if ( (ret == 0) && (*val != orig_val) ) 
            {
                INFO("Guest attempting update to BASE_ADDRESS %d\n", idx);
                ret = -EPERM;
            }
        }
        VERBOSE_INFO("fixed pci write: %02x:%02x:%02x reg=0x%02x len=0x%02x"
                     " val=0x%08x %x\n", 
                     dev->bus->number, PCI_SLOT(dev->devfn), 
                     PCI_FUNC(dev->devfn), reg, len, *val, pdev->state);
    }
    else if ( acc == ACC_READ )
    {
        ret = pci_read_config_dword(dev, reg, val);
        if ( (ret == 0) && test_bit(st_bit, &pdev->state) )
        {
            /* Cook the value. */
            sz  = res->end - res->start;
            if ( res->flags & IORESOURCE_MEM )
            {
                /* this is written out explicitly for clarity */
                *val = 0xffffffff;
                /* bit    0 = 0 */
                /* bit  21  = memory type */
                /* bit 3    = prefetchable */
                /* bit 4-31 width */
                sz   = sz >> 4; /* size in blocks of 16 byte */
                sz   = ~sz;     /* invert */
                *val = *val & (sz << 4); /* and in the size */
                /* use read values for low 4 bits */
                *val = *val | (orig_val & 0xf);
            }
            else if ( res->flags & IORESOURCE_IO )
            {
                *val = 0x0000ffff;
                /* bit 10 = 01 */
                /* bit 2-31 width */
                sz   = sz >> 2; /* size in dwords */
                sz   = ~sz & 0x0000ffff;
                *val = *val & (sz << 2);
                *val = *val | 0x1;
            }
        }
        VERBOSE_INFO("fixed pci read: %02x:%02x:%02x reg=0x%02x len=0x%02x"
                     " val=0x%08x %x\n", 
                     dev->bus->number, PCI_SLOT(dev->devfn), 
                     PCI_FUNC(dev->devfn), reg, len, *val, pdev->state);
    }

    return ret;
}


static int do_rom_address_access(phys_dev_t *pdev, int acc, int len, u32 *val)
{
    int st_bit, ret = -EINVAL;
    struct pci_dev *dev = pdev->dev;
    u32 orig_val, sz;
    struct resource *res;

    if ( len != sizeof(u32) )
    {
        INFO("Guest attempting sub-dword %s to ROM_ADDRESS\n", 
             (acc == ACC_READ) ? "read" : "write");
        return -EPERM;
    }

    st_bit = ST_ROM_ADDRESS;
    res = &(pdev->dev->resource[PCI_ROM_RESOURCE]);

    if ( acc == ACC_WRITE )
    {
        if ( (*val == 0xffffffff) || (*val == 0xfffffffe) )
        {
            /* NB. 0xffffffff would be unusual, but we trap it anyway. */
            set_bit(st_bit, &pdev->state);
            ret = 0;
        }
        else
        {
            /* Assume guest wants simply to set the base address. */
            clear_bit(st_bit, &pdev->state);
            
            /* Check if guest tries to restore the original value. */
            ret = pci_read_config_dword(dev, PCI_ROM_ADDRESS, &orig_val);
            if ( (ret == 0) && (*val != orig_val) ) 
            {
                if ( (*val != 0x00000000) )
                {
                    INFO("caution: guest tried to change rom address.\n");
                    ret = -EPERM;
                }
                else
                {
                    INFO("guest disabled rom access for %02x:%02x:%02x\n",
                         dev->bus->number, PCI_SLOT(dev->devfn), 
                         PCI_FUNC(dev->devfn));
                }
            }
        }
        VERBOSE_INFO("fixed pci write: %02x:%02x:%02x reg=0x%02x len=0x%02x"
                     " val=0x%08x %x\n", 
                     dev->bus->number, PCI_SLOT(dev->devfn), 
                     PCI_FUNC(dev->devfn), PCI_ROM_ADDRESS, len, *val, pdev->state);
    }
    else if ( acc == ACC_READ )
    {
        ret = pci_read_config_dword(dev, PCI_ROM_ADDRESS, val);
        if ( (ret == 0) && test_bit(st_bit, &pdev->state) )
        {
            /* Cook the value. */
            sz  = res->end - res->start;
            *val = 0xffffffff;
            /* leave bit 0 untouched */
            /* bit 1-10 reserved, harwired to 0 */
            sz = sz >> 11; /* size is in 2KB blocks */
            sz = ~sz;
            *val = *val & (sz << 11);
            *val = *val | (orig_val & 0x1);
        }
        VERBOSE_INFO("fixed pci read: %02x:%02x:%02x reg=0x%02x len=0x%02x"
                     " val=0x%08x %x\n", 
                     dev->bus->number, PCI_SLOT(dev->devfn), 
                     PCI_FUNC(dev->devfn), PCI_ROM_ADDRESS, len, *val, pdev->state);
    }

    return ret;

}
#endif /* SLOPPY_CHECKING */

/*
 * Handle a PCI config space read access if the domain has access privileges.
 */
static long pci_cfgreg_read(int bus, int dev, int func, int reg,
                            int len, u32 *val)
{
    int ret;
    phys_dev_t *pdev;

    if ( (ret = check_dev_acc(current->domain, bus, dev, func, &pdev)) != 0 )
    {
        /* PCI spec states that reads from non-existent devices should return
         * all 1s.  In this case the domain has no read access, which should
         * also look like the device is non-existent. */
        *val = 0xFFFFFFFF;
        return ret;
    }

    /* Fake out read requests for some registers. */
    switch ( reg )
    {
#ifndef SLOPPY_CHECKING
    case PCI_BASE_ADDRESS_0:
        ret = do_base_address_access(pdev, ACC_READ, 0, len, val);
        break;

    case PCI_BASE_ADDRESS_1:
        ret = do_base_address_access(pdev, ACC_READ, 1, len, val);
        break;

    case PCI_BASE_ADDRESS_2:
        ret = do_base_address_access(pdev, ACC_READ, 2, len, val);
        break;

    case PCI_BASE_ADDRESS_3:
        ret = do_base_address_access(pdev, ACC_READ, 3, len, val);
        break;

    case PCI_BASE_ADDRESS_4:
        ret = do_base_address_access(pdev, ACC_READ, 4, len, val);
        break;

    case PCI_BASE_ADDRESS_5:
        ret = do_base_address_access(pdev, ACC_READ, 5, len, val);
        break;

    case PCI_ROM_ADDRESS:
        ret = do_rom_address_access(pdev, ACC_READ, len, val);
        break;        
#endif

    case PCI_INTERRUPT_LINE:
        *val = pdev->dev->irq;
        ret = 0;
        break;

    default:
        ret = pci_config_read(0, bus, dev, func, reg, len, val);        
        VERBOSE_INFO("pci read : %02x:%02x:%02x reg=0x%02x len=0x%02x "
                     "val=0x%08x\n", bus, dev, func, reg, len, *val);
        break;
    }

    return ret;
}


/*
 * Handle a PCI config space write access if the domain has access privileges.
 */
static long pci_cfgreg_write(int bus, int dev, int func, int reg,
                             int len, u32 val)
{
    int ret;
    phys_dev_t *pdev;

    if ( (ret = check_dev_acc(current->domain, bus, dev, func, &pdev)) != 0 )
        return ret;

    /* special treatment for some registers */
    switch (reg)
    {
#ifndef SLOPPY_CHECKING
    case PCI_BASE_ADDRESS_0:
        ret = do_base_address_access(pdev, ACC_WRITE, 0, len, &val);
        break;

    case PCI_BASE_ADDRESS_1:
        ret = do_base_address_access(pdev, ACC_WRITE, 1, len, &val);
        break;

    case PCI_BASE_ADDRESS_2:
        ret = do_base_address_access(pdev, ACC_WRITE, 2, len, &val);
        break;

    case PCI_BASE_ADDRESS_3:
        ret = do_base_address_access(pdev, ACC_WRITE, 3, len, &val);
        break;

    case PCI_BASE_ADDRESS_4:
        ret = do_base_address_access(pdev, ACC_WRITE, 4, len, &val);
        break;

    case PCI_BASE_ADDRESS_5:
        ret = do_base_address_access(pdev, ACC_WRITE, 5, len, &val);
        break;

    case PCI_ROM_ADDRESS:
        ret = do_rom_address_access(pdev, ACC_WRITE, len, &val);
        break;        
#endif

    default:
        if ( pdev->flags != ACC_WRITE ) 
        {
            INFO("pci write not allowed %02x:%02x:%02x: "
                 "reg=0x%02x len=0x%02x val=0x%08x\n",
                 bus, dev, func, reg, len, val);
            ret = -EPERM;
        }
        else
        {
            ret = pci_config_write(0, bus, dev, func, reg, len, val);
            VERBOSE_INFO("pci write: %02x:%02x:%02x reg=0x%02x len=0x%02x "
                         "val=0x%08x\n", bus, dev, func, reg, len, val);
        }
        break;
    }

    return ret;
}


static long pci_probe_root_buses(u32 *busmask)
{
    phys_dev_t *pdev;

    memset(busmask, 0, 256/8);

<<<<<<< HEAD
    list_for_each ( tmp, &current->domain->pcidev_list )
    {
        pdev = list_entry(tmp, phys_dev_t, node);
=======
    list_for_each_entry ( pdev, &current->pcidev_list, node )
>>>>>>> fe59039a
        set_bit(pdev->dev->bus->number, busmask);

    return 0;
}


/*
 * Demuxing hypercall.
 */
long do_physdev_op(physdev_op_t *uop)
{
    phys_dev_t  *pdev;
    physdev_op_t op;
    long         ret;
    int          irq;

    if ( unlikely(copy_from_user(&op, uop, sizeof(op)) != 0) )
        return -EFAULT;

    switch ( op.cmd )
    {
    case PHYSDEVOP_PCI_CFGREG_READ:
        ret = pci_cfgreg_read(op.u.pci_cfgreg_read.bus,
                              op.u.pci_cfgreg_read.dev, 
                              op.u.pci_cfgreg_read.func,
                              op.u.pci_cfgreg_read.reg, 
                              op.u.pci_cfgreg_read.len,
                              &op.u.pci_cfgreg_read.value);
        break;

    case PHYSDEVOP_PCI_CFGREG_WRITE:
        ret = pci_cfgreg_write(op.u.pci_cfgreg_write.bus,
                               op.u.pci_cfgreg_write.dev, 
                               op.u.pci_cfgreg_write.func,
                               op.u.pci_cfgreg_write.reg, 
                               op.u.pci_cfgreg_write.len,
                               op.u.pci_cfgreg_write.value);
        break;

    case PHYSDEVOP_PCI_INITIALISE_DEVICE:
        if ( (ret = check_dev_acc(current->domain, 
                                  op.u.pci_initialise_device.bus, 
                                  op.u.pci_initialise_device.dev, 
                                  op.u.pci_initialise_device.func, 
                                  &pdev)) == 0 )
            pcibios_enable_irq(pdev->dev);
        break;

    case PHYSDEVOP_PCI_PROBE_ROOT_BUSES:
        ret = pci_probe_root_buses(op.u.pci_probe_root_buses.busmask);
        break;

    case PHYSDEVOP_IRQ_UNMASK_NOTIFY:
        ret = pirq_guest_unmask(current->domain);
        break;

    case PHYSDEVOP_IRQ_STATUS_QUERY:
        irq = op.u.irq_status_query.irq;
        ret = -EINVAL;
        if ( (irq < 0) || (irq >= NR_IRQS) )
            break;
        op.u.irq_status_query.flags = 0;
        /* Edge-triggered interrupts don't need an explicit unmask downcall. */
        if ( strstr(irq_desc[irq].handler->typename, "edge") == NULL )
            op.u.irq_status_query.flags |= PHYSDEVOP_IRQ_NEEDS_UNMASK_NOTIFY;
        ret = 0;
        break;

    default:
        ret = -EINVAL;
        break;
    }

    copy_to_user(uop, &op, sizeof(op));
    return ret;
}

/* opt_physdev_dom0_hide: list of PCI slots to hide from domain 0. */
/* Format is '(%02x:%02x.%1x)(%02x:%02x.%1x)' and so on. */
static char opt_physdev_dom0_hide[200] = "";
string_param("physdev_dom0_hide", opt_physdev_dom0_hide);

/* Test if boot params specify this device should NOT be visible to DOM0
 * (e.g. so that another domain can control it instead) */
int pcidev_dom0_hidden(struct pci_dev *dev)
{
    char cmp[10] = "(.......)";
    
    strncpy(&cmp[1], dev->slot_name, 7);

    if ( strstr(opt_physdev_dom0_hide, dev->slot_name) == NULL )
        return 0;
    
    return 1;
}


/* Domain 0 has read access to all devices. */
void physdev_init_dom0(struct domain *p)
{
    struct pci_dev *dev;
    phys_dev_t *pdev;

    INFO("Give DOM0 read access to all PCI devices\n");

    pci_for_each_dev(dev)
    {
        if ( pcidev_dom0_hidden(dev) )
        {            
            printk("Hiding PCI device %s from DOM0\n", dev->slot_name);
            continue;
        }

        /* Skip bridges and other peculiarities for now.
         *
         * Note that this can prevent the guest from detecting devices
         * with fn>0 on slots where the fn=0 device is a bridge.  We
         * can identify such slots by looking at the multifunction bit
         * (top bit of hdr_type, masked out in dev->hdr_type).
         *
         * In Linux2.4 we find all devices because the detection code
         * scans all functions if the read of the fn=0 device's header
         * type fails.
         *
         * In Linux2.6 we set pcibios_scan_all_fns().
         */
        if ( (dev->hdr_type != PCI_HEADER_TYPE_NORMAL) &&
             (dev->hdr_type != PCI_HEADER_TYPE_CARDBUS) )
            continue;
        pdev = xmalloc(sizeof(phys_dev_t));
        pdev->dev = dev;
        pdev->flags = ACC_WRITE;
        pdev->state = 0;
        pdev->owner = p;
        list_add(&pdev->node, &p->pcidev_list);
    }

    set_bit(DF_PHYSDEV, &p->d_flags);
}
<|MERGE_RESOLUTION|>--- conflicted
+++ resolved
@@ -149,17 +149,10 @@
     ed = p->exec_domain[0];     /* XXX */
 
     /* Make the domain privileged. */
-<<<<<<< HEAD
     set_bit(DF_PHYSDEV, &p->d_flags);
 	/* FIXME: MAW for now make the domain REALLY privileged so that it
 	 * can run a backend driver (hw access should work OK otherwise) */
 	set_bit(DF_PRIVILEGED, &p->d_flags);
-=======
-    set_bit(DF_PHYSDEV, &p->flags);
-    /* FIXME: MAW for now make the domain REALLY privileged so that it
-     * can run a backend driver (hw access should work OK otherwise) */
-    set_bit(DF_PRIVILEGED, &p->flags);
->>>>>>> fe59039a
 
     /* Grant write access to the specified device. */
     if ( (pdev = pci_find_slot(bus, PCI_DEVFN(dev, func))) == NULL )
@@ -642,13 +635,7 @@
 
     memset(busmask, 0, 256/8);
 
-<<<<<<< HEAD
-    list_for_each ( tmp, &current->domain->pcidev_list )
-    {
-        pdev = list_entry(tmp, phys_dev_t, node);
-=======
     list_for_each_entry ( pdev, &current->pcidev_list, node )
->>>>>>> fe59039a
         set_bit(pdev->dev->bus->number, busmask);
 
     return 0;
